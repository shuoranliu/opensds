# OpenSDS

[![Build Status](https://travis-ci.org/opensds/opensds.svg?branch=master)](https://travis-ci.org/opensds/opensds)

<img src="https://www.opensds.io/wp-content/uploads/2016/11/logo_opensds.png" width="100">

## Introduction

The [OpenSDS Project](https://opensds.io/) is supported by storage users and vendors, including
Huawei, Fujitsu, HDS, Vodafone and Oregon State University. The project
will also seek to collaborate with other upstream open source communities
such as Cloud Native Computing Foundation, Docker, OpenStack, and Open
Container Initiative. The OpenSDS project is a collaborative under Linux
Foundation.

## Community

The OpenSDS Project is currently running as a technical community which
focus on developing a working PoC code and working on a formal charter
targeted the mid of 2017.

The OpenSDS community welcomes anyone who is interested in software defined
storage and shaping the future of cloud-era storage. If you are a company,
you should consider joining the [OpenSDS Project](https://opensds.io/). 

If you are a developer want to be part of the PoC development that is happening
now, please register to the [OpenSDS Mailinglist](https://groups.google.com/forum/#!forum/opensds-dev/) to get involved.

## Contribute

If you're interested in being a contributor and want to get involved in the
OpenSDS PoC code developing, please feel free to fork the code, raise an issue
and submit your contribution via PR. 

## PoC Code Introduction

_Please be aware that this code is under heavy development and subject to
change, do use with discreption._

The current PoC code consists of three main components: API, orchestration and
adapter. Those three components communicate with each other through gRPC with
the help of etcd.

** API module manages the request about storage resources, such as volumes, 
databases, file systems, policys and so forth.

** Orchestration module has three roles:

* Handles the request from API module.

* Collects the statistics (connection information, feature and so on) of
   storage resources through adapter module and deliver them to metaData
   module.
   
* Orchestrates storage resources and shows appropriate resources to users
   according to scenarios.

** Adapter module contains a standard storageDock and plugins of cookedStorage
and rawStorage. The cookedStorage contains open source projects (such as
Cinder, Manila, Swift and so on) and enterprise projects (such as
OceanStor DJ). The rawStorage contains raw storage device from Intel and
WD (such as NVMe and NOF).

<<<<<<< HEAD
## POC Installation

# Requirement

* etcd

For easy installation, the download link of etcd binary file is at: https://github.com/coreos/etcd/releases
You can just use the command followed to set up etcd service:
1. curl -L  https://github.com/coreos/etcd/releases/download/v2.0.0-rc.1/etcd-v2.0.0-rc.1-linux-amd64.tar.gz -o etcd-v2.0.0-rc.1-linux-amd64.tar.gz
2. tar xzvf etcd-v2.0.0-rc.1-linux-amd64.tar.gz
3. cd etcd-v2.0.0-rc.1-linux-amd64
4. ./etcd

* OpenStack, OceanStor DJ, CoprHD or ...

As a Software-Defined-Storage controller, OpenSDS must be able to connect to backend storage environment. You can just deploy OpenSDS in any of these environments directly to avoid troublesomes. Since OpenSDS expose its interface through gRPC, there is nothing else to install. Lastly, please attention that POC only support OpenStack and OceanStor DJ right now, but we are working on other backend-storage environments.

* Go environment

To run a Go project, configuring Gopath is indispensable. After downloading the project, you should add "path_to_OpenSDS" in GOPATH environ variable.
=======
## Installation
>>>>>>> dec69352
<|MERGE_RESOLUTION|>--- conflicted
+++ resolved
@@ -61,8 +61,7 @@
 OceanStor DJ). The rawStorage contains raw storage device from Intel and
 WD (such as NVMe and NOF).
 
-<<<<<<< HEAD
-## POC Installation
+## Installation
 
 # Requirement
 
@@ -82,6 +81,3 @@
 * Go environment
 
 To run a Go project, configuring Gopath is indispensable. After downloading the project, you should add "path_to_OpenSDS" in GOPATH environ variable.
-=======
-## Installation
->>>>>>> dec69352
