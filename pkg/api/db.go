--- conflicted
+++ resolved
@@ -200,15 +200,10 @@
 
 //Just modify the state of the volume to be deleted in the DB, the real deletion in another thread
 func DeleteVolumeDBEntry(ctx *c.Context, in *model.VolumeSpec) error {
-<<<<<<< HEAD
-	invalidStatus := []string{model.VOLUME_AVAILABLE, model.VOLUME_ERROR,
-		model.VOLUEM_ERROR_DELETING, model.VOLUME_ERROR_EXTENDING}
+	invalidStatus := []string{model.VolumeAvailable, model.VolumeError,
+		model.VolumeErrorDeleting, model.VolumeErrorExtending}
 	if !utils.Contained(in.Status, invalidStatus) {
 		errMsg := fmt.Sprintf("Can't delete the volume in %s", in.Status)
-=======
-	if in.Status != model.VolumeAvailable {
-		errMsg := "Only the volume with the status available can be deleted"
->>>>>>> c78a42b2
 		log.Error(errMsg)
 		return errors.New(errMsg)
 	}
