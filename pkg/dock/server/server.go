<<<<<<< HEAD
/*
 * This source file has been modified by Huawei Technologies Co., Ltd.
 * Copyright (c) 2017 Huawei Technologies Co., Ltd. All Rights Reserved.
 *
 * Copyright 2015, Google Inc.
 * All rights reserved.
 *
 * Redistribution and use in source and binary forms, with or without
 * modification, are permitted provided that the following conditions are
 * met:
 *
 *     * Redistributions of source code must retain the above copyright
 * notice, this list of conditions and the following disclaimer.
 *     * Redistributions in binary form must reproduce the above
 * copyright notice, this list of conditions and the following disclaimer
 * in the documentation and/or other materials provided with the
 * distribution.
 *     * Neither the name of Google Inc. nor the names of its
 * contributors may be used to endorse or promote products derived from
 * this software without specific prior written permission.
 *
 * THIS SOFTWARE IS PROVIDED BY THE COPYRIGHT HOLDERS AND CONTRIBUTORS
 * "AS IS" AND ANY EXPRESS OR IMPLIED WARRANTIES, INCLUDING, BUT NOT
 * LIMITED TO, THE IMPLIED WARRANTIES OF MERCHANTABILITY AND FITNESS FOR
 * A PARTICULAR PURPOSE ARE DISCLAIMED. IN NO EVENT SHALL THE COPYRIGHT
 * OWNER OR CONTRIBUTORS BE LIABLE FOR ANY DIRECT, INDIRECT, INCIDENTAL,
 * SPECIAL, EXEMPLARY, OR CONSEQUENTIAL DAMAGES (INCLUDING, BUT NOT
 * LIMITED TO, PROCUREMENT OF SUBSTITUTE GOODS OR SERVICES; LOSS OF USE,
 * DATA, OR PROFITS; OR BUSINESS INTERRUPTION) HOWEVER CAUSED AND ON ANY
 * THEORY OF LIABILITY, WHETHER IN CONTRACT, STRICT LIABILITY, OR TORT
 * (INCLUDING NEGLIGENCE OR OTHERWISE) ARISING IN ANY WAY OUT OF THE USE
 * OF THIS SOFTWARE, EVEN IF ADVISED OF THE POSSIBILITY OF SUCH DAMAGE.
 *
 */

/*
This module implements the entry into operations of storageDock module.

*/

package server

import (
	"encoding/json"
	"fmt"
	"net"

	log "github.com/golang/glog"
	"github.com/opensds/opensds/pkg/dock"
	pb "github.com/opensds/opensds/pkg/dock/proto"
	"golang.org/x/net/context"
	"google.golang.org/grpc"
)

// dockServer is used to implement pb.DockServer
type dockServer struct {
	Port string
}

// NewDockServer returns a dockServer instance.
func NewDockServer(port string) *dockServer {
	return &dockServer{
		Port: port,
	}
}

func (ds *dockServer) Run() error {
	// New Grpc Server
	s := grpc.NewServer()
	// Register dock service.
	pb.RegisterProvisionDockServer(s, ds)
	pb.RegisterAttachDockServer(s, ds)

	// Listen the dock server port.
	lis, err := net.Listen("tcp", ds.Port)
	if err != nil {
		log.Fatalf("failed to listen: %+v", err)
		return err
	}

	log.Info("Dock server initialized! Start listening on port:", lis.Addr())

	// Start dock server watching loop.
	defer s.Stop()
	return s.Serve(lis)
}

// CreateVolume implements pb.DockServer.CreateVolume
func (ds *dockServer) CreateVolume(ctx context.Context, opt *pb.CreateVolumeOpts) (*pb.GenericResponse, error) {
	var res pb.GenericResponse

	log.Info("Dock server receive create volume request, vr =", opt)

	vol, err := dock.Brain.CreateVolume(opt)
	if err != nil {
		log.Error("When create volume in dock module:", err)

		res.Reply = GenericResponseError("400", fmt.Sprint(err))
		return &res, err
	}

	res.Reply = GenericResponseResult(vol)
	return &res, nil
}

// DeleteVolume implements pb.DockServer.DeleteVolume
func (ds *dockServer) DeleteVolume(ctx context.Context, opt *pb.DeleteVolumeOpts) (*pb.GenericResponse, error) {
	var res pb.GenericResponse

	log.Info("Dock server receive delete volume request, vr =", opt)

	if err := dock.Brain.DeleteVolume(opt); err != nil {
		log.Error("Error occurred in dock module when delete volume:", err)

		res.Reply = GenericResponseError("400", fmt.Sprint(err))
		return &res, err
	}

	res.Reply = GenericResponseResult("")
	return &res, nil
}

// ExtendVolume implements pb.DockServer.ExtendVolume
func (ds *dockServer) ExtendVolume(ctx context.Context, opt *pb.ExtendVolumeOpts) (*pb.GenericResponse, error) {
	var res pb.GenericResponse

	log.Info("Dock server receive extend volume request, vr =", opt)

	vol, err := dock.Brain.ExtendVolume(opt)
	if err != nil {
		log.Error("When extend volume in dock module:", err)

		res.Reply = GenericResponseError("400", fmt.Sprint(err))
		return &res, err
	}

	res.Reply = GenericResponseResult(vol)
	return &res, nil
}

// CreateAttachment implements pb.DockServer.CreateAttachment
func (ds *dockServer) CreateAttachment(ctx context.Context, opt *pb.CreateAttachmentOpts) (*pb.GenericResponse, error) {
	var res pb.GenericResponse

	log.Info("Dock server receive create volume attachment request, vr =", opt)

	atc, err := dock.Brain.CreateVolumeAttachment(opt)
	if err != nil {
		log.Error("Error occurred in dock module when create volume attachment:", err)

		res.Reply = GenericResponseError("400", fmt.Sprint(err))
		return &res, err
	}

	res.Reply = GenericResponseResult(atc)
	return &res, nil
}

// DeleteAttachment implements pb.DockServer.DeleteAttachment
func (ds *dockServer) DeleteAttachment(ctx context.Context, opt *pb.DeleteAttachmentOpts) (*pb.GenericResponse, error) {
	var res pb.GenericResponse

	log.Info("Dock server receive delete volume attachment request, vr =", opt)

	if err := dock.Brain.DeleteVolumeAttachment(opt); err != nil {
		log.Error("Error occurred in dock module when delete volume attachment:", err)

		res.Reply = GenericResponseError("400", fmt.Sprint(err))
		return &res, err
	}

	res.Reply = GenericResponseResult("")
	return &res, nil
}

// CreateVolumeSnapshot implements pb.DockServer.CreateVolumeSnapshot
func (ds *dockServer) CreateVolumeSnapshot(ctx context.Context, opt *pb.CreateVolumeSnapshotOpts) (*pb.GenericResponse, error) {
	var res pb.GenericResponse

	log.Info("Dock server receive create volume snapshot request, vr =", opt)

	snp, err := dock.Brain.CreateSnapshot(opt)
	if err != nil {
		log.Error("Error occurred in dock module when create snapshot:", err)
		res.Reply = GenericResponseError("400", fmt.Sprint(err))
		return &res, err
	}

	res.Reply = GenericResponseResult(snp)
	return &res, nil
}

// DeleteVolumeSnapshot implements pb.DockServer.DeleteVolumeSnapshot
func (ds *dockServer) DeleteVolumeSnapshot(ctx context.Context, opt *pb.DeleteVolumeSnapshotOpts) (*pb.GenericResponse, error) {
	var res pb.GenericResponse

	log.Info("Dock server receive delete volume snapshot request, vr =", opt)

	if err := dock.Brain.DeleteSnapshot(opt); err != nil {
		log.Error("Error occurred in dock module when delete snapshot:", err)

		res.Reply = GenericResponseError("400", fmt.Sprint(err))
		return &res, err
	}

	res.Reply = GenericResponseResult("")
	return &res, nil
}

// AttachVolume implements pb.DockServer.AttachVolume
func (ds *dockServer) AttachVolume(ctx context.Context, opt *pb.AttachVolumeOpts) (*pb.GenericResponse, error) {
	var res pb.GenericResponse

	log.Info("Dock server receive attach volume request, vr =", opt)

	atc, err := dock.Brain.AttachVolume(opt)
	if err != nil {
		log.Error("Error occurred in dock module when attach volume:", err)

		res.Reply = GenericResponseError("400", fmt.Sprint(err))
		return &res, err
	}

	res.Reply = GenericResponseResult(atc)
	return &res, nil
}

// DetachVolume implements pb.DockServer.DetachVolume
func (ds *dockServer) DetachVolume(ctx context.Context, opt *pb.DetachVolumeOpts) (*pb.GenericResponse, error) {
	var res pb.GenericResponse

	log.Info("Dock server receive detach volume request, vr =", opt)

	if err := dock.Brain.DetachVolume(opt); err != nil {
		log.Error("Error occurred in dock module when detach volume:", err)

		res.Reply = GenericResponseError("400", fmt.Sprint(err))
		return &res, err
	}

	res.Reply = GenericResponseResult("")
	return &res, nil
}

// DetachVolume implements pb.DockServer.CreateVolumeGroup
func (ds *dockServer) CreateVolumeGroup(ctx context.Context, opt *pb.CreateVolumeGroupOpts) (*pb.GenericResponse, error) {
	var res pb.GenericResponse

	log.Info("Dock server receive create volume group request, vr =", opt)

	vg, err := dock.Brain.CreateVolumeGroup(opt)
	if err != nil {
		log.Error("Error occurred in dock module when create volume group:", err)

		res.Reply = GenericResponseError("400", fmt.Sprint(err))
		return &res, err
	}

	res.Reply = GenericResponseResult(vg)
	return &res, nil
}

func (ds *dockServer) UpdateVolumeGroup(ctx context.Context, opt *pb.UpdateVolumeGroupOpts) (*pb.GenericResponse, error) {
	var res pb.GenericResponse

	log.Info("Dock server receive update volume group request, vr =", opt)

	if err := dock.Brain.UpdateVolumeGroup(opt); err != nil {
		log.Error("Error occurred in dock module when update volume group:", err)

		res.Reply = GenericResponseError("400", fmt.Sprint(err))
		return &res, err
	}

	res.Reply = GenericResponseResult("")
	return &res, nil
}

func (ds *dockServer) DeleteVolumeGroup(ctx context.Context, opt *pb.DeleteVolumeGroupOpts) (*pb.GenericResponse, error) {
	var res pb.GenericResponse

	log.Info("Dock server receive delete volume group request, vr =", opt)

	if err := dock.Brain.DeleteVolumeGroup(opt); err != nil {
		log.Error("Error occurred in dock module when delete volume group:", err)

		res.Reply = GenericResponseError("400", fmt.Sprint(err))
		return &res, err
	}

	res.Reply = GenericResponseResult("")
	return &res, nil
}

func GenericResponseResult(message interface{}) *pb.GenericResponse_Result_ {
	var msg string
	switch message.(type) {
	case string:
		msg = message.(string)
	default:
		msgJSON, _ := json.Marshal(message)
		msg = string(msgJSON)
	}

	return &pb.GenericResponse_Result_{
		Result: &pb.GenericResponse_Result{
			Message: msg,
		},
	}
}

func GenericResponseError(code, description string) *pb.GenericResponse_Error_ {
	return &pb.GenericResponse_Error_{
		Error: &pb.GenericResponse_Error{
			Code:        code,
			Description: description,
		},
	}
}
=======
/*
 * This source file has been modified by Huawei Technologies Co., Ltd.
 * Copyright (c) 2017 Huawei Technologies Co., Ltd. All Rights Reserved.
 *
 * Copyright 2015, Google Inc.
 * All rights reserved.
 *
 * Redistribution and use in source and binary forms, with or without
 * modification, are permitted provided that the following conditions are
 * met:
 *
 *     * Redistributions of source code must retain the above copyright
 * notice, this list of conditions and the following disclaimer.
 *     * Redistributions in binary form must reproduce the above
 * copyright notice, this list of conditions and the following disclaimer
 * in the documentation and/or other materials provided with the
 * distribution.
 *     * Neither the name of Google Inc. nor the names of its
 * contributors may be used to endorse or promote products derived from
 * this software without specific prior written permission.
 *
 * THIS SOFTWARE IS PROVIDED BY THE COPYRIGHT HOLDERS AND CONTRIBUTORS
 * "AS IS" AND ANY EXPRESS OR IMPLIED WARRANTIES, INCLUDING, BUT NOT
 * LIMITED TO, THE IMPLIED WARRANTIES OF MERCHANTABILITY AND FITNESS FOR
 * A PARTICULAR PURPOSE ARE DISCLAIMED. IN NO EVENT SHALL THE COPYRIGHT
 * OWNER OR CONTRIBUTORS BE LIABLE FOR ANY DIRECT, INDIRECT, INCIDENTAL,
 * SPECIAL, EXEMPLARY, OR CONSEQUENTIAL DAMAGES (INCLUDING, BUT NOT
 * LIMITED TO, PROCUREMENT OF SUBSTITUTE GOODS OR SERVICES; LOSS OF USE,
 * DATA, OR PROFITS; OR BUSINESS INTERRUPTION) HOWEVER CAUSED AND ON ANY
 * THEORY OF LIABILITY, WHETHER IN CONTRACT, STRICT LIABILITY, OR TORT
 * (INCLUDING NEGLIGENCE OR OTHERWISE) ARISING IN ANY WAY OUT OF THE USE
 * OF THIS SOFTWARE, EVEN IF ADVISED OF THE POSSIBILITY OF SUCH DAMAGE.
 *
 */

/*
This module implements the entry into operations of storageDock module.

*/

package server

import (
	"encoding/json"
	"fmt"
	"net"

	log "github.com/golang/glog"
	"github.com/opensds/opensds/pkg/dock"
	pb "github.com/opensds/opensds/pkg/dock/proto"
	"golang.org/x/net/context"
	"google.golang.org/grpc"
)

// dockServer is used to implement pb.DockServer
type dockServer struct {
	Port string
}

// NewDockServer returns a dockServer instance.
func NewDockServer(port string) *dockServer {
	return &dockServer{
		Port: port,
	}
}

func (ds *dockServer) Run() error {
	// New Grpc Server
	s := grpc.NewServer()
	// Register dock service.
	pb.RegisterProvisionDockServer(s, ds)
	pb.RegisterAttachDockServer(s, ds)

	// Listen the dock server port.
	lis, err := net.Listen("tcp", ds.Port)
	if err != nil {
		log.Fatalf("failed to listen: %+v", err)
		return err
	}

	log.Info("Dock server initialized! Start listening on port:", lis.Addr())

	// Start dock server watching loop.
	defer s.Stop()
	return s.Serve(lis)
}

// CreateVolume implements pb.DockServer.CreateVolume
func (ds *dockServer) CreateVolume(ctx context.Context, opt *pb.CreateVolumeOpts) (*pb.GenericResponse, error) {
	var res pb.GenericResponse

	log.Info("Dock server receive create volume request, vr =", opt)

	vol, err := dock.Brain.CreateVolume(opt)
	if err != nil {
		log.Error("When create volume in dock module:", err)

		res.Reply = GenericResponseError("400", fmt.Sprint(err))
		return &res, err
	}

	res.Reply = GenericResponseResult(vol)
	return &res, nil
}

// DeleteVolume implements pb.DockServer.DeleteVolume
func (ds *dockServer) DeleteVolume(ctx context.Context, opt *pb.DeleteVolumeOpts) (*pb.GenericResponse, error) {
	var res pb.GenericResponse

	log.Info("Dock server receive delete volume request, vr =", opt)

	if err := dock.Brain.DeleteVolume(opt); err != nil {
		log.Error("Error occurred in dock module when delete volume:", err)

		res.Reply = GenericResponseError("400", fmt.Sprint(err))
		return &res, err
	}

	res.Reply = GenericResponseResult("")
	return &res, nil
}

// ExtendVolume implements pb.DockServer.ExtendVolume
func (ds *dockServer) ExtendVolume(ctx context.Context, opt *pb.ExtendVolumeOpts) (*pb.GenericResponse, error) {
	var res pb.GenericResponse

	log.Info("Dock server receive extend volume request, vr =", opt)

	vol, err := dock.Brain.ExtendVolume(opt)
	if err != nil {
		log.Error("When extend volume in dock module:", err)

		res.Reply = GenericResponseError("400", fmt.Sprint(err))
		return &res, err
	}

	res.Reply = GenericResponseResult(vol)
	return &res, nil
}

// CreateAttachment implements pb.DockServer.CreateAttachment
func (ds *dockServer) CreateAttachment(ctx context.Context, opt *pb.CreateAttachmentOpts) (*pb.GenericResponse, error) {
	var res pb.GenericResponse

	log.Info("Dock server receive create volume attachment request, vr =", opt)

	atc, err := dock.Brain.CreateVolumeAttachment(opt)
	if err != nil {
		log.Error("Error occurred in dock module when create volume attachment:", err)

		res.Reply = GenericResponseError("400", fmt.Sprint(err))
		return &res, err
	}

	res.Reply = GenericResponseResult(atc)
	return &res, nil
}

// DeleteAttachment implements pb.DockServer.DeleteAttachment
func (ds *dockServer) DeleteAttachment(ctx context.Context, opt *pb.DeleteAttachmentOpts) (*pb.GenericResponse, error) {
	var res pb.GenericResponse

	log.Info("Dock server receive delete volume attachment request, vr =", opt)

	if err := dock.Brain.DeleteVolumeAttachment(opt); err != nil {
		log.Error("Error occurred in dock module when delete volume attachment:", err)

		res.Reply = GenericResponseError("400", fmt.Sprint(err))
		return &res, err
	}

	res.Reply = GenericResponseResult("")
	return &res, nil
}

// CreateVolumeSnapshot implements pb.DockServer.CreateVolumeSnapshot
func (ds *dockServer) CreateVolumeSnapshot(ctx context.Context, opt *pb.CreateVolumeSnapshotOpts) (*pb.GenericResponse, error) {
	var res pb.GenericResponse

	log.Info("Dock server receive create volume snapshot request, vr =", opt)

	snp, err := dock.Brain.CreateSnapshot(opt)
	if err != nil {
		log.Error("Error occurred in dock module when create snapshot:", err)
		res.Reply = GenericResponseError("400", fmt.Sprint(err))
		return &res, err
	}

	res.Reply = GenericResponseResult(snp)
	return &res, nil
}

// DeleteVolumeSnapshot implements pb.DockServer.DeleteVolumeSnapshot
func (ds *dockServer) DeleteVolumeSnapshot(ctx context.Context, opt *pb.DeleteVolumeSnapshotOpts) (*pb.GenericResponse, error) {
	var res pb.GenericResponse

	log.Info("Dock server receive delete volume snapshot request, vr =", opt)

	if err := dock.Brain.DeleteSnapshot(opt); err != nil {
		log.Error("Error occurred in dock module when delete snapshot:", err)

		res.Reply = GenericResponseError("400", fmt.Sprint(err))
		return &res, err
	}

	res.Reply = GenericResponseResult("")
	return &res, nil
}

// AttachVolume implements pb.DockServer.AttachVolume
func (ds *dockServer) AttachVolume(ctx context.Context, opt *pb.AttachVolumeOpts) (*pb.GenericResponse, error) {
	var res pb.GenericResponse

	log.Info("Dock server receive attach volume request, vr =", opt)

	atc, err := dock.Brain.AttachVolume(opt)
	if err != nil {
		log.Error("Error occurred in dock module when attach volume:", err)

		res.Reply = GenericResponseError("400", fmt.Sprint(err))
		return &res, err
	}

	res.Reply = GenericResponseResult(atc)
	return &res, nil
}

// DetachVolume implements pb.DockServer.DetachVolume
func (ds *dockServer) DetachVolume(ctx context.Context, opt *pb.DetachVolumeOpts) (*pb.GenericResponse, error) {
	var res pb.GenericResponse

	log.Info("Dock server receive detach volume request, vr =", opt)

	if err := dock.Brain.DetachVolume(opt); err != nil {
		log.Error("Error occurred in dock module when detach volume:", err)

		res.Reply = GenericResponseError("400", fmt.Sprint(err))
		return &res, err
	}

	res.Reply = GenericResponseResult("")
	return &res, nil
}

// CreateReplication implements opensds.DockServer
func (ds *dockServer) CreateReplication(ctx context.Context, opt *pb.CreateReplicationOpts) (*pb.GenericResponse, error) {
	var res pb.GenericResponse

	log.Info("Dock server receive create replication request, vr =", opt)
	replica, err := dock.Brain.CreateReplication(opt)
	if err != nil {
		log.Error("Error occurred in dock module when create replication:", err)

		res.Reply = GenericResponseError("400", fmt.Sprint(err))
		return &res, err
	}

	res.Reply = GenericResponseResult(replica)
	return &res, nil
}

func (ds *dockServer) DeleteReplication(ctx context.Context, opt *pb.DeleteReplicationOpts) (*pb.GenericResponse, error) {
	var res pb.GenericResponse

	log.Info("Dock server receive delete replication request, vr =", opt)

	if err := dock.Brain.DeleteReplication(opt); err != nil {
		log.Error("Error occurred in dock module when delete snapshot:", err)

		res.Reply = GenericResponseError("400", fmt.Sprint(err))
		return &res, err
	}

	res.Reply = GenericResponseResult("")
	return &res, nil
}

func (ds *dockServer) EnableReplication(ctx context.Context, opt *pb.EnableReplicationOpts) (*pb.GenericResponse, error) {
	var res pb.GenericResponse

	log.Info("Dock server receive enable replication request, vr =", opt)

	if err := dock.Brain.EnableReplication(opt); err != nil {
		log.Error("Error occurred in dock module when enable replication:", err)

		res.Reply = GenericResponseError("400", fmt.Sprint(err))
		return &res, err
	}

	res.Reply = GenericResponseResult("")
	return &res, nil
}

func (ds *dockServer) DisableReplication(ctx context.Context, opt *pb.DisableReplicationOpts) (*pb.GenericResponse, error) {
	var res pb.GenericResponse

	log.Info("Dock server receive disable replication request, vr =", opt)

	if err := dock.Brain.DisableReplication(opt); err != nil {
		log.Error("Error occurred in dock module when disable replication:", err)

		res.Reply = GenericResponseError("400", fmt.Sprint(err))
		return &res, err
	}

	res.Reply = GenericResponseResult("")
	return &res, nil
}

func (ds *dockServer) FailoverReplication(ctx context.Context, opt *pb.FailoverReplicationOpts) (*pb.GenericResponse, error) {
	var res pb.GenericResponse

	log.Info("Dock server receive failover replication request, vr =", opt)

	if err := dock.Brain.FailoverReplication(opt); err != nil {
		log.Error("Error occurred in dock module when failover replication:", err)

		res.Reply = GenericResponseError("400", fmt.Sprint(err))
		return &res, err
	}

	res.Reply = GenericResponseResult("")
	return &res, nil
}

func GenericResponseResult(message interface{}) *pb.GenericResponse_Result_ {
	var msg string
	switch message.(type) {
	case string:
		msg = message.(string)
	default:
		msgJSON, _ := json.Marshal(message)
		msg = string(msgJSON)
	}

	return &pb.GenericResponse_Result_{
		Result: &pb.GenericResponse_Result{
			Message: msg,
		},
	}
}

func GenericResponseError(code, description string) *pb.GenericResponse_Error_ {
	return &pb.GenericResponse_Error_{
		Error: &pb.GenericResponse_Error{
			Code:        code,
			Description: description,
		},
	}
}
>>>>>>> 66ce57cc
<|MERGE_RESOLUTION|>--- conflicted
+++ resolved
@@ -1,672 +1,400 @@
-<<<<<<< HEAD
-/*
- * This source file has been modified by Huawei Technologies Co., Ltd.
- * Copyright (c) 2017 Huawei Technologies Co., Ltd. All Rights Reserved.
- *
- * Copyright 2015, Google Inc.
- * All rights reserved.
- *
- * Redistribution and use in source and binary forms, with or without
- * modification, are permitted provided that the following conditions are
- * met:
- *
- *     * Redistributions of source code must retain the above copyright
- * notice, this list of conditions and the following disclaimer.
- *     * Redistributions in binary form must reproduce the above
- * copyright notice, this list of conditions and the following disclaimer
- * in the documentation and/or other materials provided with the
- * distribution.
- *     * Neither the name of Google Inc. nor the names of its
- * contributors may be used to endorse or promote products derived from
- * this software without specific prior written permission.
- *
- * THIS SOFTWARE IS PROVIDED BY THE COPYRIGHT HOLDERS AND CONTRIBUTORS
- * "AS IS" AND ANY EXPRESS OR IMPLIED WARRANTIES, INCLUDING, BUT NOT
- * LIMITED TO, THE IMPLIED WARRANTIES OF MERCHANTABILITY AND FITNESS FOR
- * A PARTICULAR PURPOSE ARE DISCLAIMED. IN NO EVENT SHALL THE COPYRIGHT
- * OWNER OR CONTRIBUTORS BE LIABLE FOR ANY DIRECT, INDIRECT, INCIDENTAL,
- * SPECIAL, EXEMPLARY, OR CONSEQUENTIAL DAMAGES (INCLUDING, BUT NOT
- * LIMITED TO, PROCUREMENT OF SUBSTITUTE GOODS OR SERVICES; LOSS OF USE,
- * DATA, OR PROFITS; OR BUSINESS INTERRUPTION) HOWEVER CAUSED AND ON ANY
- * THEORY OF LIABILITY, WHETHER IN CONTRACT, STRICT LIABILITY, OR TORT
- * (INCLUDING NEGLIGENCE OR OTHERWISE) ARISING IN ANY WAY OUT OF THE USE
- * OF THIS SOFTWARE, EVEN IF ADVISED OF THE POSSIBILITY OF SUCH DAMAGE.
- *
- */
-
-/*
-This module implements the entry into operations of storageDock module.
-
-*/
-
-package server
-
-import (
-	"encoding/json"
-	"fmt"
-	"net"
-
-	log "github.com/golang/glog"
-	"github.com/opensds/opensds/pkg/dock"
-	pb "github.com/opensds/opensds/pkg/dock/proto"
-	"golang.org/x/net/context"
-	"google.golang.org/grpc"
-)
-
-// dockServer is used to implement pb.DockServer
-type dockServer struct {
-	Port string
-}
-
-// NewDockServer returns a dockServer instance.
-func NewDockServer(port string) *dockServer {
-	return &dockServer{
-		Port: port,
-	}
-}
-
-func (ds *dockServer) Run() error {
-	// New Grpc Server
-	s := grpc.NewServer()
-	// Register dock service.
-	pb.RegisterProvisionDockServer(s, ds)
-	pb.RegisterAttachDockServer(s, ds)
-
-	// Listen the dock server port.
-	lis, err := net.Listen("tcp", ds.Port)
-	if err != nil {
-		log.Fatalf("failed to listen: %+v", err)
-		return err
-	}
-
-	log.Info("Dock server initialized! Start listening on port:", lis.Addr())
-
-	// Start dock server watching loop.
-	defer s.Stop()
-	return s.Serve(lis)
-}
-
-// CreateVolume implements pb.DockServer.CreateVolume
-func (ds *dockServer) CreateVolume(ctx context.Context, opt *pb.CreateVolumeOpts) (*pb.GenericResponse, error) {
-	var res pb.GenericResponse
-
-	log.Info("Dock server receive create volume request, vr =", opt)
-
-	vol, err := dock.Brain.CreateVolume(opt)
-	if err != nil {
-		log.Error("When create volume in dock module:", err)
-
-		res.Reply = GenericResponseError("400", fmt.Sprint(err))
-		return &res, err
-	}
-
-	res.Reply = GenericResponseResult(vol)
-	return &res, nil
-}
-
-// DeleteVolume implements pb.DockServer.DeleteVolume
-func (ds *dockServer) DeleteVolume(ctx context.Context, opt *pb.DeleteVolumeOpts) (*pb.GenericResponse, error) {
-	var res pb.GenericResponse
-
-	log.Info("Dock server receive delete volume request, vr =", opt)
-
-	if err := dock.Brain.DeleteVolume(opt); err != nil {
-		log.Error("Error occurred in dock module when delete volume:", err)
-
-		res.Reply = GenericResponseError("400", fmt.Sprint(err))
-		return &res, err
-	}
-
-	res.Reply = GenericResponseResult("")
-	return &res, nil
-}
-
-// ExtendVolume implements pb.DockServer.ExtendVolume
-func (ds *dockServer) ExtendVolume(ctx context.Context, opt *pb.ExtendVolumeOpts) (*pb.GenericResponse, error) {
-	var res pb.GenericResponse
-
-	log.Info("Dock server receive extend volume request, vr =", opt)
-
-	vol, err := dock.Brain.ExtendVolume(opt)
-	if err != nil {
-		log.Error("When extend volume in dock module:", err)
-
-		res.Reply = GenericResponseError("400", fmt.Sprint(err))
-		return &res, err
-	}
-
-	res.Reply = GenericResponseResult(vol)
-	return &res, nil
-}
-
-// CreateAttachment implements pb.DockServer.CreateAttachment
-func (ds *dockServer) CreateAttachment(ctx context.Context, opt *pb.CreateAttachmentOpts) (*pb.GenericResponse, error) {
-	var res pb.GenericResponse
-
-	log.Info("Dock server receive create volume attachment request, vr =", opt)
-
-	atc, err := dock.Brain.CreateVolumeAttachment(opt)
-	if err != nil {
-		log.Error("Error occurred in dock module when create volume attachment:", err)
-
-		res.Reply = GenericResponseError("400", fmt.Sprint(err))
-		return &res, err
-	}
-
-	res.Reply = GenericResponseResult(atc)
-	return &res, nil
-}
-
-// DeleteAttachment implements pb.DockServer.DeleteAttachment
-func (ds *dockServer) DeleteAttachment(ctx context.Context, opt *pb.DeleteAttachmentOpts) (*pb.GenericResponse, error) {
-	var res pb.GenericResponse
-
-	log.Info("Dock server receive delete volume attachment request, vr =", opt)
-
-	if err := dock.Brain.DeleteVolumeAttachment(opt); err != nil {
-		log.Error("Error occurred in dock module when delete volume attachment:", err)
-
-		res.Reply = GenericResponseError("400", fmt.Sprint(err))
-		return &res, err
-	}
-
-	res.Reply = GenericResponseResult("")
-	return &res, nil
-}
-
-// CreateVolumeSnapshot implements pb.DockServer.CreateVolumeSnapshot
-func (ds *dockServer) CreateVolumeSnapshot(ctx context.Context, opt *pb.CreateVolumeSnapshotOpts) (*pb.GenericResponse, error) {
-	var res pb.GenericResponse
-
-	log.Info("Dock server receive create volume snapshot request, vr =", opt)
-
-	snp, err := dock.Brain.CreateSnapshot(opt)
-	if err != nil {
-		log.Error("Error occurred in dock module when create snapshot:", err)
-		res.Reply = GenericResponseError("400", fmt.Sprint(err))
-		return &res, err
-	}
-
-	res.Reply = GenericResponseResult(snp)
-	return &res, nil
-}
-
-// DeleteVolumeSnapshot implements pb.DockServer.DeleteVolumeSnapshot
-func (ds *dockServer) DeleteVolumeSnapshot(ctx context.Context, opt *pb.DeleteVolumeSnapshotOpts) (*pb.GenericResponse, error) {
-	var res pb.GenericResponse
-
-	log.Info("Dock server receive delete volume snapshot request, vr =", opt)
-
-	if err := dock.Brain.DeleteSnapshot(opt); err != nil {
-		log.Error("Error occurred in dock module when delete snapshot:", err)
-
-		res.Reply = GenericResponseError("400", fmt.Sprint(err))
-		return &res, err
-	}
-
-	res.Reply = GenericResponseResult("")
-	return &res, nil
-}
-
-// AttachVolume implements pb.DockServer.AttachVolume
-func (ds *dockServer) AttachVolume(ctx context.Context, opt *pb.AttachVolumeOpts) (*pb.GenericResponse, error) {
-	var res pb.GenericResponse
-
-	log.Info("Dock server receive attach volume request, vr =", opt)
-
-	atc, err := dock.Brain.AttachVolume(opt)
-	if err != nil {
-		log.Error("Error occurred in dock module when attach volume:", err)
-
-		res.Reply = GenericResponseError("400", fmt.Sprint(err))
-		return &res, err
-	}
-
-	res.Reply = GenericResponseResult(atc)
-	return &res, nil
-}
-
-// DetachVolume implements pb.DockServer.DetachVolume
-func (ds *dockServer) DetachVolume(ctx context.Context, opt *pb.DetachVolumeOpts) (*pb.GenericResponse, error) {
-	var res pb.GenericResponse
-
-	log.Info("Dock server receive detach volume request, vr =", opt)
-
-	if err := dock.Brain.DetachVolume(opt); err != nil {
-		log.Error("Error occurred in dock module when detach volume:", err)
-
-		res.Reply = GenericResponseError("400", fmt.Sprint(err))
-		return &res, err
-	}
-
-	res.Reply = GenericResponseResult("")
-	return &res, nil
-}
-
-// DetachVolume implements pb.DockServer.CreateVolumeGroup
-func (ds *dockServer) CreateVolumeGroup(ctx context.Context, opt *pb.CreateVolumeGroupOpts) (*pb.GenericResponse, error) {
-	var res pb.GenericResponse
-
-	log.Info("Dock server receive create volume group request, vr =", opt)
-
-	vg, err := dock.Brain.CreateVolumeGroup(opt)
-	if err != nil {
-		log.Error("Error occurred in dock module when create volume group:", err)
-
-		res.Reply = GenericResponseError("400", fmt.Sprint(err))
-		return &res, err
-	}
-
-	res.Reply = GenericResponseResult(vg)
-	return &res, nil
-}
-
-func (ds *dockServer) UpdateVolumeGroup(ctx context.Context, opt *pb.UpdateVolumeGroupOpts) (*pb.GenericResponse, error) {
-	var res pb.GenericResponse
-
-	log.Info("Dock server receive update volume group request, vr =", opt)
-
-	if err := dock.Brain.UpdateVolumeGroup(opt); err != nil {
-		log.Error("Error occurred in dock module when update volume group:", err)
-
-		res.Reply = GenericResponseError("400", fmt.Sprint(err))
-		return &res, err
-	}
-
-	res.Reply = GenericResponseResult("")
-	return &res, nil
-}
-
-func (ds *dockServer) DeleteVolumeGroup(ctx context.Context, opt *pb.DeleteVolumeGroupOpts) (*pb.GenericResponse, error) {
-	var res pb.GenericResponse
-
-	log.Info("Dock server receive delete volume group request, vr =", opt)
-
-	if err := dock.Brain.DeleteVolumeGroup(opt); err != nil {
-		log.Error("Error occurred in dock module when delete volume group:", err)
-
-		res.Reply = GenericResponseError("400", fmt.Sprint(err))
-		return &res, err
-	}
-
-	res.Reply = GenericResponseResult("")
-	return &res, nil
-}
-
-func GenericResponseResult(message interface{}) *pb.GenericResponse_Result_ {
-	var msg string
-	switch message.(type) {
-	case string:
-		msg = message.(string)
-	default:
-		msgJSON, _ := json.Marshal(message)
-		msg = string(msgJSON)
-	}
-
-	return &pb.GenericResponse_Result_{
-		Result: &pb.GenericResponse_Result{
-			Message: msg,
-		},
-	}
-}
-
-func GenericResponseError(code, description string) *pb.GenericResponse_Error_ {
-	return &pb.GenericResponse_Error_{
-		Error: &pb.GenericResponse_Error{
-			Code:        code,
-			Description: description,
-		},
-	}
-}
-=======
-/*
- * This source file has been modified by Huawei Technologies Co., Ltd.
- * Copyright (c) 2017 Huawei Technologies Co., Ltd. All Rights Reserved.
- *
- * Copyright 2015, Google Inc.
- * All rights reserved.
- *
- * Redistribution and use in source and binary forms, with or without
- * modification, are permitted provided that the following conditions are
- * met:
- *
- *     * Redistributions of source code must retain the above copyright
- * notice, this list of conditions and the following disclaimer.
- *     * Redistributions in binary form must reproduce the above
- * copyright notice, this list of conditions and the following disclaimer
- * in the documentation and/or other materials provided with the
- * distribution.
- *     * Neither the name of Google Inc. nor the names of its
- * contributors may be used to endorse or promote products derived from
- * this software without specific prior written permission.
- *
- * THIS SOFTWARE IS PROVIDED BY THE COPYRIGHT HOLDERS AND CONTRIBUTORS
- * "AS IS" AND ANY EXPRESS OR IMPLIED WARRANTIES, INCLUDING, BUT NOT
- * LIMITED TO, THE IMPLIED WARRANTIES OF MERCHANTABILITY AND FITNESS FOR
- * A PARTICULAR PURPOSE ARE DISCLAIMED. IN NO EVENT SHALL THE COPYRIGHT
- * OWNER OR CONTRIBUTORS BE LIABLE FOR ANY DIRECT, INDIRECT, INCIDENTAL,
- * SPECIAL, EXEMPLARY, OR CONSEQUENTIAL DAMAGES (INCLUDING, BUT NOT
- * LIMITED TO, PROCUREMENT OF SUBSTITUTE GOODS OR SERVICES; LOSS OF USE,
- * DATA, OR PROFITS; OR BUSINESS INTERRUPTION) HOWEVER CAUSED AND ON ANY
- * THEORY OF LIABILITY, WHETHER IN CONTRACT, STRICT LIABILITY, OR TORT
- * (INCLUDING NEGLIGENCE OR OTHERWISE) ARISING IN ANY WAY OUT OF THE USE
- * OF THIS SOFTWARE, EVEN IF ADVISED OF THE POSSIBILITY OF SUCH DAMAGE.
- *
- */
-
-/*
-This module implements the entry into operations of storageDock module.
-
-*/
-
-package server
-
-import (
-	"encoding/json"
-	"fmt"
-	"net"
-
-	log "github.com/golang/glog"
-	"github.com/opensds/opensds/pkg/dock"
-	pb "github.com/opensds/opensds/pkg/dock/proto"
-	"golang.org/x/net/context"
-	"google.golang.org/grpc"
-)
-
-// dockServer is used to implement pb.DockServer
-type dockServer struct {
-	Port string
-}
-
-// NewDockServer returns a dockServer instance.
-func NewDockServer(port string) *dockServer {
-	return &dockServer{
-		Port: port,
-	}
-}
-
-func (ds *dockServer) Run() error {
-	// New Grpc Server
-	s := grpc.NewServer()
-	// Register dock service.
-	pb.RegisterProvisionDockServer(s, ds)
-	pb.RegisterAttachDockServer(s, ds)
-
-	// Listen the dock server port.
-	lis, err := net.Listen("tcp", ds.Port)
-	if err != nil {
-		log.Fatalf("failed to listen: %+v", err)
-		return err
-	}
-
-	log.Info("Dock server initialized! Start listening on port:", lis.Addr())
-
-	// Start dock server watching loop.
-	defer s.Stop()
-	return s.Serve(lis)
-}
-
-// CreateVolume implements pb.DockServer.CreateVolume
-func (ds *dockServer) CreateVolume(ctx context.Context, opt *pb.CreateVolumeOpts) (*pb.GenericResponse, error) {
-	var res pb.GenericResponse
-
-	log.Info("Dock server receive create volume request, vr =", opt)
-
-	vol, err := dock.Brain.CreateVolume(opt)
-	if err != nil {
-		log.Error("When create volume in dock module:", err)
-
-		res.Reply = GenericResponseError("400", fmt.Sprint(err))
-		return &res, err
-	}
-
-	res.Reply = GenericResponseResult(vol)
-	return &res, nil
-}
-
-// DeleteVolume implements pb.DockServer.DeleteVolume
-func (ds *dockServer) DeleteVolume(ctx context.Context, opt *pb.DeleteVolumeOpts) (*pb.GenericResponse, error) {
-	var res pb.GenericResponse
-
-	log.Info("Dock server receive delete volume request, vr =", opt)
-
-	if err := dock.Brain.DeleteVolume(opt); err != nil {
-		log.Error("Error occurred in dock module when delete volume:", err)
-
-		res.Reply = GenericResponseError("400", fmt.Sprint(err))
-		return &res, err
-	}
-
-	res.Reply = GenericResponseResult("")
-	return &res, nil
-}
-
-// ExtendVolume implements pb.DockServer.ExtendVolume
-func (ds *dockServer) ExtendVolume(ctx context.Context, opt *pb.ExtendVolumeOpts) (*pb.GenericResponse, error) {
-	var res pb.GenericResponse
-
-	log.Info("Dock server receive extend volume request, vr =", opt)
-
-	vol, err := dock.Brain.ExtendVolume(opt)
-	if err != nil {
-		log.Error("When extend volume in dock module:", err)
-
-		res.Reply = GenericResponseError("400", fmt.Sprint(err))
-		return &res, err
-	}
-
-	res.Reply = GenericResponseResult(vol)
-	return &res, nil
-}
-
-// CreateAttachment implements pb.DockServer.CreateAttachment
-func (ds *dockServer) CreateAttachment(ctx context.Context, opt *pb.CreateAttachmentOpts) (*pb.GenericResponse, error) {
-	var res pb.GenericResponse
-
-	log.Info("Dock server receive create volume attachment request, vr =", opt)
-
-	atc, err := dock.Brain.CreateVolumeAttachment(opt)
-	if err != nil {
-		log.Error("Error occurred in dock module when create volume attachment:", err)
-
-		res.Reply = GenericResponseError("400", fmt.Sprint(err))
-		return &res, err
-	}
-
-	res.Reply = GenericResponseResult(atc)
-	return &res, nil
-}
-
-// DeleteAttachment implements pb.DockServer.DeleteAttachment
-func (ds *dockServer) DeleteAttachment(ctx context.Context, opt *pb.DeleteAttachmentOpts) (*pb.GenericResponse, error) {
-	var res pb.GenericResponse
-
-	log.Info("Dock server receive delete volume attachment request, vr =", opt)
-
-	if err := dock.Brain.DeleteVolumeAttachment(opt); err != nil {
-		log.Error("Error occurred in dock module when delete volume attachment:", err)
-
-		res.Reply = GenericResponseError("400", fmt.Sprint(err))
-		return &res, err
-	}
-
-	res.Reply = GenericResponseResult("")
-	return &res, nil
-}
-
-// CreateVolumeSnapshot implements pb.DockServer.CreateVolumeSnapshot
-func (ds *dockServer) CreateVolumeSnapshot(ctx context.Context, opt *pb.CreateVolumeSnapshotOpts) (*pb.GenericResponse, error) {
-	var res pb.GenericResponse
-
-	log.Info("Dock server receive create volume snapshot request, vr =", opt)
-
-	snp, err := dock.Brain.CreateSnapshot(opt)
-	if err != nil {
-		log.Error("Error occurred in dock module when create snapshot:", err)
-		res.Reply = GenericResponseError("400", fmt.Sprint(err))
-		return &res, err
-	}
-
-	res.Reply = GenericResponseResult(snp)
-	return &res, nil
-}
-
-// DeleteVolumeSnapshot implements pb.DockServer.DeleteVolumeSnapshot
-func (ds *dockServer) DeleteVolumeSnapshot(ctx context.Context, opt *pb.DeleteVolumeSnapshotOpts) (*pb.GenericResponse, error) {
-	var res pb.GenericResponse
-
-	log.Info("Dock server receive delete volume snapshot request, vr =", opt)
-
-	if err := dock.Brain.DeleteSnapshot(opt); err != nil {
-		log.Error("Error occurred in dock module when delete snapshot:", err)
-
-		res.Reply = GenericResponseError("400", fmt.Sprint(err))
-		return &res, err
-	}
-
-	res.Reply = GenericResponseResult("")
-	return &res, nil
-}
-
-// AttachVolume implements pb.DockServer.AttachVolume
-func (ds *dockServer) AttachVolume(ctx context.Context, opt *pb.AttachVolumeOpts) (*pb.GenericResponse, error) {
-	var res pb.GenericResponse
-
-	log.Info("Dock server receive attach volume request, vr =", opt)
-
-	atc, err := dock.Brain.AttachVolume(opt)
-	if err != nil {
-		log.Error("Error occurred in dock module when attach volume:", err)
-
-		res.Reply = GenericResponseError("400", fmt.Sprint(err))
-		return &res, err
-	}
-
-	res.Reply = GenericResponseResult(atc)
-	return &res, nil
-}
-
-// DetachVolume implements pb.DockServer.DetachVolume
-func (ds *dockServer) DetachVolume(ctx context.Context, opt *pb.DetachVolumeOpts) (*pb.GenericResponse, error) {
-	var res pb.GenericResponse
-
-	log.Info("Dock server receive detach volume request, vr =", opt)
-
-	if err := dock.Brain.DetachVolume(opt); err != nil {
-		log.Error("Error occurred in dock module when detach volume:", err)
-
-		res.Reply = GenericResponseError("400", fmt.Sprint(err))
-		return &res, err
-	}
-
-	res.Reply = GenericResponseResult("")
-	return &res, nil
-}
-
-// CreateReplication implements opensds.DockServer
-func (ds *dockServer) CreateReplication(ctx context.Context, opt *pb.CreateReplicationOpts) (*pb.GenericResponse, error) {
-	var res pb.GenericResponse
-
-	log.Info("Dock server receive create replication request, vr =", opt)
-	replica, err := dock.Brain.CreateReplication(opt)
-	if err != nil {
-		log.Error("Error occurred in dock module when create replication:", err)
-
-		res.Reply = GenericResponseError("400", fmt.Sprint(err))
-		return &res, err
-	}
-
-	res.Reply = GenericResponseResult(replica)
-	return &res, nil
-}
-
-func (ds *dockServer) DeleteReplication(ctx context.Context, opt *pb.DeleteReplicationOpts) (*pb.GenericResponse, error) {
-	var res pb.GenericResponse
-
-	log.Info("Dock server receive delete replication request, vr =", opt)
-
-	if err := dock.Brain.DeleteReplication(opt); err != nil {
-		log.Error("Error occurred in dock module when delete snapshot:", err)
-
-		res.Reply = GenericResponseError("400", fmt.Sprint(err))
-		return &res, err
-	}
-
-	res.Reply = GenericResponseResult("")
-	return &res, nil
-}
-
-func (ds *dockServer) EnableReplication(ctx context.Context, opt *pb.EnableReplicationOpts) (*pb.GenericResponse, error) {
-	var res pb.GenericResponse
-
-	log.Info("Dock server receive enable replication request, vr =", opt)
-
-	if err := dock.Brain.EnableReplication(opt); err != nil {
-		log.Error("Error occurred in dock module when enable replication:", err)
-
-		res.Reply = GenericResponseError("400", fmt.Sprint(err))
-		return &res, err
-	}
-
-	res.Reply = GenericResponseResult("")
-	return &res, nil
-}
-
-func (ds *dockServer) DisableReplication(ctx context.Context, opt *pb.DisableReplicationOpts) (*pb.GenericResponse, error) {
-	var res pb.GenericResponse
-
-	log.Info("Dock server receive disable replication request, vr =", opt)
-
-	if err := dock.Brain.DisableReplication(opt); err != nil {
-		log.Error("Error occurred in dock module when disable replication:", err)
-
-		res.Reply = GenericResponseError("400", fmt.Sprint(err))
-		return &res, err
-	}
-
-	res.Reply = GenericResponseResult("")
-	return &res, nil
-}
-
-func (ds *dockServer) FailoverReplication(ctx context.Context, opt *pb.FailoverReplicationOpts) (*pb.GenericResponse, error) {
-	var res pb.GenericResponse
-
-	log.Info("Dock server receive failover replication request, vr =", opt)
-
-	if err := dock.Brain.FailoverReplication(opt); err != nil {
-		log.Error("Error occurred in dock module when failover replication:", err)
-
-		res.Reply = GenericResponseError("400", fmt.Sprint(err))
-		return &res, err
-	}
-
-	res.Reply = GenericResponseResult("")
-	return &res, nil
-}
-
-func GenericResponseResult(message interface{}) *pb.GenericResponse_Result_ {
-	var msg string
-	switch message.(type) {
-	case string:
-		msg = message.(string)
-	default:
-		msgJSON, _ := json.Marshal(message)
-		msg = string(msgJSON)
-	}
-
-	return &pb.GenericResponse_Result_{
-		Result: &pb.GenericResponse_Result{
-			Message: msg,
-		},
-	}
-}
-
-func GenericResponseError(code, description string) *pb.GenericResponse_Error_ {
-	return &pb.GenericResponse_Error_{
-		Error: &pb.GenericResponse_Error{
-			Code:        code,
-			Description: description,
-		},
-	}
-}
->>>>>>> 66ce57cc
+/*
+ * This source file has been modified by Huawei Technologies Co., Ltd.
+ * Copyright (c) 2017 Huawei Technologies Co., Ltd. All Rights Reserved.
+ *
+ * Copyright 2015, Google Inc.
+ * All rights reserved.
+ *
+ * Redistribution and use in source and binary forms, with or without
+ * modification, are permitted provided that the following conditions are
+ * met:
+ *
+ *     * Redistributions of source code must retain the above copyright
+ * notice, this list of conditions and the following disclaimer.
+ *     * Redistributions in binary form must reproduce the above
+ * copyright notice, this list of conditions and the following disclaimer
+ * in the documentation and/or other materials provided with the
+ * distribution.
+ *     * Neither the name of Google Inc. nor the names of its
+ * contributors may be used to endorse or promote products derived from
+ * this software without specific prior written permission.
+ *
+ * THIS SOFTWARE IS PROVIDED BY THE COPYRIGHT HOLDERS AND CONTRIBUTORS
+ * "AS IS" AND ANY EXPRESS OR IMPLIED WARRANTIES, INCLUDING, BUT NOT
+ * LIMITED TO, THE IMPLIED WARRANTIES OF MERCHANTABILITY AND FITNESS FOR
+ * A PARTICULAR PURPOSE ARE DISCLAIMED. IN NO EVENT SHALL THE COPYRIGHT
+ * OWNER OR CONTRIBUTORS BE LIABLE FOR ANY DIRECT, INDIRECT, INCIDENTAL,
+ * SPECIAL, EXEMPLARY, OR CONSEQUENTIAL DAMAGES (INCLUDING, BUT NOT
+ * LIMITED TO, PROCUREMENT OF SUBSTITUTE GOODS OR SERVICES; LOSS OF USE,
+ * DATA, OR PROFITS; OR BUSINESS INTERRUPTION) HOWEVER CAUSED AND ON ANY
+ * THEORY OF LIABILITY, WHETHER IN CONTRACT, STRICT LIABILITY, OR TORT
+ * (INCLUDING NEGLIGENCE OR OTHERWISE) ARISING IN ANY WAY OUT OF THE USE
+ * OF THIS SOFTWARE, EVEN IF ADVISED OF THE POSSIBILITY OF SUCH DAMAGE.
+ *
+ */
+
+/*
+This module implements the entry into operations of storageDock module.
+
+*/
+
+package server
+
+import (
+	"encoding/json"
+	"fmt"
+	"net"
+
+	log "github.com/golang/glog"
+	"github.com/opensds/opensds/pkg/dock"
+	pb "github.com/opensds/opensds/pkg/dock/proto"
+	"golang.org/x/net/context"
+	"google.golang.org/grpc"
+)
+
+// dockServer is used to implement pb.DockServer
+type dockServer struct {
+	Port string
+}
+
+// NewDockServer returns a dockServer instance.
+func NewDockServer(port string) *dockServer {
+	return &dockServer{
+		Port: port,
+	}
+}
+
+func (ds *dockServer) Run() error {
+	// New Grpc Server
+	s := grpc.NewServer()
+	// Register dock service.
+	pb.RegisterProvisionDockServer(s, ds)
+	pb.RegisterAttachDockServer(s, ds)
+
+	// Listen the dock server port.
+	lis, err := net.Listen("tcp", ds.Port)
+	if err != nil {
+		log.Fatalf("failed to listen: %+v", err)
+		return err
+	}
+
+	log.Info("Dock server initialized! Start listening on port:", lis.Addr())
+
+	// Start dock server watching loop.
+	defer s.Stop()
+	return s.Serve(lis)
+}
+
+// CreateVolume implements pb.DockServer.CreateVolume
+func (ds *dockServer) CreateVolume(ctx context.Context, opt *pb.CreateVolumeOpts) (*pb.GenericResponse, error) {
+	var res pb.GenericResponse
+
+	log.Info("Dock server receive create volume request, vr =", opt)
+
+	vol, err := dock.Brain.CreateVolume(opt)
+	if err != nil {
+		log.Error("When create volume in dock module:", err)
+
+		res.Reply = GenericResponseError("400", fmt.Sprint(err))
+		return &res, err
+	}
+
+	res.Reply = GenericResponseResult(vol)
+	return &res, nil
+}
+
+// DeleteVolume implements pb.DockServer.DeleteVolume
+func (ds *dockServer) DeleteVolume(ctx context.Context, opt *pb.DeleteVolumeOpts) (*pb.GenericResponse, error) {
+	var res pb.GenericResponse
+
+	log.Info("Dock server receive delete volume request, vr =", opt)
+
+	if err := dock.Brain.DeleteVolume(opt); err != nil {
+		log.Error("Error occurred in dock module when delete volume:", err)
+
+		res.Reply = GenericResponseError("400", fmt.Sprint(err))
+		return &res, err
+	}
+
+	res.Reply = GenericResponseResult("")
+	return &res, nil
+}
+
+// ExtendVolume implements pb.DockServer.ExtendVolume
+func (ds *dockServer) ExtendVolume(ctx context.Context, opt *pb.ExtendVolumeOpts) (*pb.GenericResponse, error) {
+	var res pb.GenericResponse
+
+	log.Info("Dock server receive extend volume request, vr =", opt)
+
+	vol, err := dock.Brain.ExtendVolume(opt)
+	if err != nil {
+		log.Error("When extend volume in dock module:", err)
+
+		res.Reply = GenericResponseError("400", fmt.Sprint(err))
+		return &res, err
+	}
+
+	res.Reply = GenericResponseResult(vol)
+	return &res, nil
+}
+
+// CreateAttachment implements pb.DockServer.CreateAttachment
+func (ds *dockServer) CreateAttachment(ctx context.Context, opt *pb.CreateAttachmentOpts) (*pb.GenericResponse, error) {
+	var res pb.GenericResponse
+
+	log.Info("Dock server receive create volume attachment request, vr =", opt)
+
+	atc, err := dock.Brain.CreateVolumeAttachment(opt)
+	if err != nil {
+		log.Error("Error occurred in dock module when create volume attachment:", err)
+
+		res.Reply = GenericResponseError("400", fmt.Sprint(err))
+		return &res, err
+	}
+
+	res.Reply = GenericResponseResult(atc)
+	return &res, nil
+}
+
+// DeleteAttachment implements pb.DockServer.DeleteAttachment
+func (ds *dockServer) DeleteAttachment(ctx context.Context, opt *pb.DeleteAttachmentOpts) (*pb.GenericResponse, error) {
+	var res pb.GenericResponse
+
+	log.Info("Dock server receive delete volume attachment request, vr =", opt)
+
+	if err := dock.Brain.DeleteVolumeAttachment(opt); err != nil {
+		log.Error("Error occurred in dock module when delete volume attachment:", err)
+
+		res.Reply = GenericResponseError("400", fmt.Sprint(err))
+		return &res, err
+	}
+
+	res.Reply = GenericResponseResult("")
+	return &res, nil
+}
+
+// CreateVolumeSnapshot implements pb.DockServer.CreateVolumeSnapshot
+func (ds *dockServer) CreateVolumeSnapshot(ctx context.Context, opt *pb.CreateVolumeSnapshotOpts) (*pb.GenericResponse, error) {
+	var res pb.GenericResponse
+
+	log.Info("Dock server receive create volume snapshot request, vr =", opt)
+
+	snp, err := dock.Brain.CreateSnapshot(opt)
+	if err != nil {
+		log.Error("Error occurred in dock module when create snapshot:", err)
+		res.Reply = GenericResponseError("400", fmt.Sprint(err))
+		return &res, err
+	}
+
+	res.Reply = GenericResponseResult(snp)
+	return &res, nil
+}
+
+// DeleteVolumeSnapshot implements pb.DockServer.DeleteVolumeSnapshot
+func (ds *dockServer) DeleteVolumeSnapshot(ctx context.Context, opt *pb.DeleteVolumeSnapshotOpts) (*pb.GenericResponse, error) {
+	var res pb.GenericResponse
+
+	log.Info("Dock server receive delete volume snapshot request, vr =", opt)
+
+	if err := dock.Brain.DeleteSnapshot(opt); err != nil {
+		log.Error("Error occurred in dock module when delete snapshot:", err)
+
+		res.Reply = GenericResponseError("400", fmt.Sprint(err))
+		return &res, err
+	}
+
+	res.Reply = GenericResponseResult("")
+	return &res, nil
+}
+
+// AttachVolume implements pb.DockServer.AttachVolume
+func (ds *dockServer) AttachVolume(ctx context.Context, opt *pb.AttachVolumeOpts) (*pb.GenericResponse, error) {
+	var res pb.GenericResponse
+
+	log.Info("Dock server receive attach volume request, vr =", opt)
+
+	atc, err := dock.Brain.AttachVolume(opt)
+	if err != nil {
+		log.Error("Error occurred in dock module when attach volume:", err)
+
+		res.Reply = GenericResponseError("400", fmt.Sprint(err))
+		return &res, err
+	}
+
+	res.Reply = GenericResponseResult(atc)
+	return &res, nil
+}
+
+// DetachVolume implements pb.DockServer.DetachVolume
+func (ds *dockServer) DetachVolume(ctx context.Context, opt *pb.DetachVolumeOpts) (*pb.GenericResponse, error) {
+	var res pb.GenericResponse
+
+	log.Info("Dock server receive detach volume request, vr =", opt)
+
+	if err := dock.Brain.DetachVolume(opt); err != nil {
+		log.Error("Error occurred in dock module when detach volume:", err)
+
+		res.Reply = GenericResponseError("400", fmt.Sprint(err))
+		return &res, err
+	}
+
+	res.Reply = GenericResponseResult("")
+	return &res, nil
+}
+
+// CreateReplication implements opensds.DockServer
+func (ds *dockServer) CreateReplication(ctx context.Context, opt *pb.CreateReplicationOpts) (*pb.GenericResponse, error) {
+	var res pb.GenericResponse
+
+	log.Info("Dock server receive create replication request, vr =", opt)
+	replica, err := dock.Brain.CreateReplication(opt)
+	if err != nil {
+		log.Error("Error occurred in dock module when create replication:", err)
+
+		res.Reply = GenericResponseError("400", fmt.Sprint(err))
+		return &res, err
+	}
+
+	res.Reply = GenericResponseResult(replica)
+	return &res, nil
+}
+
+func (ds *dockServer) DeleteReplication(ctx context.Context, opt *pb.DeleteReplicationOpts) (*pb.GenericResponse, error) {
+	var res pb.GenericResponse
+
+	log.Info("Dock server receive delete replication request, vr =", opt)
+
+	if err := dock.Brain.DeleteReplication(opt); err != nil {
+		log.Error("Error occurred in dock module when delete snapshot:", err)
+
+		res.Reply = GenericResponseError("400", fmt.Sprint(err))
+		return &res, err
+	}
+
+	res.Reply = GenericResponseResult("")
+	return &res, nil
+}
+
+func (ds *dockServer) EnableReplication(ctx context.Context, opt *pb.EnableReplicationOpts) (*pb.GenericResponse, error) {
+	var res pb.GenericResponse
+
+	log.Info("Dock server receive enable replication request, vr =", opt)
+
+	if err := dock.Brain.EnableReplication(opt); err != nil {
+		log.Error("Error occurred in dock module when enable replication:", err)
+
+		res.Reply = GenericResponseError("400", fmt.Sprint(err))
+		return &res, err
+	}
+
+	res.Reply = GenericResponseResult("")
+	return &res, nil
+}
+
+func (ds *dockServer) DisableReplication(ctx context.Context, opt *pb.DisableReplicationOpts) (*pb.GenericResponse, error) {
+	var res pb.GenericResponse
+
+	log.Info("Dock server receive disable replication request, vr =", opt)
+
+	if err := dock.Brain.DisableReplication(opt); err != nil {
+		log.Error("Error occurred in dock module when disable replication:", err)
+
+		res.Reply = GenericResponseError("400", fmt.Sprint(err))
+		return &res, err
+	}
+
+	res.Reply = GenericResponseResult("")
+	return &res, nil
+}
+
+func (ds *dockServer) FailoverReplication(ctx context.Context, opt *pb.FailoverReplicationOpts) (*pb.GenericResponse, error) {
+	var res pb.GenericResponse
+
+	log.Info("Dock server receive failover replication request, vr =", opt)
+
+	if err := dock.Brain.FailoverReplication(opt); err != nil {
+		log.Error("Error occurred in dock module when failover replication:", err)
+
+		res.Reply = GenericResponseError("400", fmt.Sprint(err))
+		return &res, err
+	}
+
+	res.Reply = GenericResponseResult("")
+	return &res, nil
+}
+
+// DetachVolume implements pb.DockServer.CreateVolumeGroup
+func (ds *dockServer) CreateVolumeGroup(ctx context.Context, opt *pb.CreateVolumeGroupOpts) (*pb.GenericResponse, error) {
+	var res pb.GenericResponse
+
+	log.Info("Dock server receive create volume group request, vr =", opt)
+
+	vg, err := dock.Brain.CreateVolumeGroup(opt)
+	if err != nil {
+		log.Error("Error occurred in dock module when create volume group:", err)
+
+		res.Reply = GenericResponseError("400", fmt.Sprint(err))
+		return &res, err
+	}
+
+	res.Reply = GenericResponseResult(vg)
+	return &res, nil
+}
+
+func (ds *dockServer) UpdateVolumeGroup(ctx context.Context, opt *pb.UpdateVolumeGroupOpts) (*pb.GenericResponse, error) {
+	var res pb.GenericResponse
+
+	log.Info("Dock server receive update volume group request, vr =", opt)
+
+	if err := dock.Brain.UpdateVolumeGroup(opt); err != nil {
+		log.Error("Error occurred in dock module when update volume group:", err)
+
+		res.Reply = GenericResponseError("400", fmt.Sprint(err))
+		return &res, err
+	}
+
+	res.Reply = GenericResponseResult("")
+	return &res, nil
+}
+
+func (ds *dockServer) DeleteVolumeGroup(ctx context.Context, opt *pb.DeleteVolumeGroupOpts) (*pb.GenericResponse, error) {
+	var res pb.GenericResponse
+
+	log.Info("Dock server receive delete volume group request, vr =", opt)
+
+	if err := dock.Brain.DeleteVolumeGroup(opt); err != nil {
+		log.Error("Error occurred in dock module when delete volume group:", err)
+
+		res.Reply = GenericResponseError("400", fmt.Sprint(err))
+		return &res, err
+	}
+
+	res.Reply = GenericResponseResult("")
+	return &res, nil
+}
+
+func GenericResponseResult(message interface{}) *pb.GenericResponse_Result_ {
+	var msg string
+	switch message.(type) {
+	case string:
+		msg = message.(string)
+	default:
+		msgJSON, _ := json.Marshal(message)
+		msg = string(msgJSON)
+	}
+
+	return &pb.GenericResponse_Result_{
+		Result: &pb.GenericResponse_Result{
+			Message: msg,
+		},
+	}
+}
+
+func GenericResponseError(code, description string) *pb.GenericResponse_Error_ {
+	return &pb.GenericResponse_Error_{
+		Error: &pb.GenericResponse_Error{
+			Code:        code,
+			Description: description,
+		},
+	}
+}