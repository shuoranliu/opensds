--- conflicted
+++ resolved
@@ -131,7 +131,6 @@
 		db.UpdateVolumeStatus(ctx, db.C, opt.Id, model.VolumeError)
 		return pb.GenericResponseError(err), err
 	}
-<<<<<<< HEAD
 
 	// The default value of multi-attach is false, if it becomes true, then update into db
 	log.Infof("update volume %+v", vol)
@@ -140,8 +139,6 @@
 		db.C.UpdateVolume(ctx, vol)
 	}
 
-=======
->>>>>>> 30417d99
 	// whether specify a pool or not, opt's poolid and pool name should be
 	// assigned by polInfo
 	opt.PoolId = polInfo.Id
