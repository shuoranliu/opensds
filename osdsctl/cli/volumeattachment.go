// Copyright (c) 2017 Huawei Technologies Co., Ltd. All Rights Reserved.
//
// Licensed under the Apache License, Version 2.0 (the "License");
// you may not use this file except in compliance with the License.
// You may obtain a copy of the License at
//
//     http://www.apache.org/licenses/LICENSE-2.0
//
// Unless required by applicable law or agreed to in writing, software
// distributed under the License is distributed on an "AS IS" BASIS,
// WITHOUT WARRANTIES OR CONDITIONS OF ANY KIND, either express or implied.
// See the License for the specific language governing permissions and
// limitations under the License.

/*
This module implements a entry into the OpenSDS service.

*/

package cli

import (
	"encoding/json"
	"os"

	"github.com/opensds/opensds/pkg/model"
	"github.com/spf13/cobra"
)

var volumeAttachmentCommand = &cobra.Command{
	Use:   "attachment",
	Short: "manage volume attachments in the cluster",
	Run:   volumeAttachmentAction,
}

var volumeAttachmentCreateCommand = &cobra.Command{
	Use:   "create <attachment info>",
	Short: "create an attachment of specified volume in the cluster",
	Run:   volumeAttachmentCreateAction,
}

var volumeAttachmentShowCommand = &cobra.Command{
	Use:   "show <attachment id>",
	Short: "show a volume attachment in the cluster",
	Run:   volumeAttachmentShowAction,
}

var volumeAttachmentListCommand = &cobra.Command{
	Use:   "list",
	Short: "list all volume attachments in the cluster",
	Run:   volumeAttachmentListAction,
}

var volumeAttachmentDeleteCommand = &cobra.Command{
	Use:   "delete <attachment id>",
	Short: "delete a volume attachment of specified volume in the cluster",
	Run:   volumeAttachmentDeleteAction,
}

var volumeAttachmentUpdateCommand = &cobra.Command{
	Use:   "update <attachment id> <attachment info>",
	Short: "update a volume attachment in the cluster",
	Run:   volumeAttachmentUpdateAction,
}

func init() {
	volumeAttachmentCommand.AddCommand(volumeAttachmentCreateCommand)
	volumeAttachmentCommand.AddCommand(volumeAttachmentShowCommand)
	volumeAttachmentCommand.AddCommand(volumeAttachmentListCommand)
	volumeAttachmentCommand.AddCommand(volumeAttachmentDeleteCommand)
	volumeAttachmentCommand.AddCommand(volumeAttachmentUpdateCommand)
}

func volumeAttachmentAction(cmd *cobra.Command, args []string) {
	cmd.Usage()
	os.Exit(1)
}

var attachmentFormatters = FormatterList{"HostInfo": JsonFormatter, "ConnectionInfo": JsonFormatter}

func volumeAttachmentCreateAction(cmd *cobra.Command, args []string) {
	ArgsNumCheck(cmd, args, 1)
	attachment := &model.VolumeAttachmentSpec{}
	if err := json.Unmarshal([]byte(args[0]), attachment); err != nil {
		Errorln(err)
		cmd.Usage()
		os.Exit(1)
	}
	resp, err := client.CreateVolumeAttachment(attachment)
	PrintResponse(resp)
	if err != nil {
		Fatalln(HttpErrStrip(err))
	}
	keys := KeyList{"Id", "CreatedAt", "UpdatedAt", "TenantId", "UserId", "HostInfo", "ConnectionInfo",
		"Mountpoint", "Status", "VolumeId"}
	PrintDict(resp, keys, attachmentFormatters)
}

func volumeAttachmentShowAction(cmd *cobra.Command, args []string) {
	ArgsNumCheck(cmd, args, 1)
	resp, err := client.GetVolumeAttachment(args[0])
	PrintResponse(resp)
	if err != nil {
		Fatalln(HttpErrStrip(err))
	}
	keys := KeyList{"Id", "CreatedAt", "UpdatedAt", "TenantId", "UserId", "HostInfo", "ConnectionInfo",
		"Mountpoint", "Status", "VolumeId"}
	PrintDict(resp, keys, attachmentFormatters)
}

func volumeAttachmentListAction(cmd *cobra.Command, args []string) {
	ArgsNumCheck(cmd, args, 0)
	resp, err := client.ListVolumeAttachments()
	PrintResponse(resp)
	if err != nil {
		Fatalln(HttpErrStrip(err))
	}
	keys := KeyList{"Id", "TenantId", "UserId", "Mountpoint", "Status", "VolumeId"}
	PrintList(resp, keys, attachmentFormatters)
}

func volumeAttachmentDeleteAction(cmd *cobra.Command, args []string) {
	ArgsNumCheck(cmd, args, 1)
	attachment := &model.VolumeAttachmentSpec{}
	err := client.DeleteVolumeAttachment(args[0], attachment)
	if err != nil {
		Fatalln(HttpErrStrip(err))
	}
<<<<<<< HEAD
=======
	fmt.Printf("Delete attachment(%s) success.\n", args[0])
>>>>>>> c78a42b2
}

func volumeAttachmentUpdateAction(cmd *cobra.Command, args []string) {
	ArgsNumCheck(cmd, args, 2)
	attachment := &model.VolumeAttachmentSpec{}
	if err := json.Unmarshal([]byte(args[1]), attachment); err != nil {
		Errorln(err)
		cmd.Usage()
		os.Exit(1)
	}

	resp, err := client.UpdateVolumeAttachment(args[0], attachment)
	PrintResponse(resp)
	if err != nil {
		Fatalln(HttpErrStrip(err))
	}
	keys := KeyList{"Id", "CreatedAt", "UpdatedAt", "TenantId", "UserId", "HostInfo", "ConnectionInfo",
		"Mountpoint", "Status", "VolumeId"}
	PrintDict(resp, keys, attachmentFormatters)
}<|MERGE_RESOLUTION|>--- conflicted
+++ resolved
@@ -126,10 +126,6 @@
 	if err != nil {
 		Fatalln(HttpErrStrip(err))
 	}
-<<<<<<< HEAD
-=======
-	fmt.Printf("Delete attachment(%s) success.\n", args[0])
->>>>>>> c78a42b2
 }
 
 func volumeAttachmentUpdateAction(cmd *cobra.Command, args []string) {
